--- conflicted
+++ resolved
@@ -126,16 +126,7 @@
         load_weights: Whether to load the pretrained weights from the HuggingFace model.
         clear_metadata: Whether to clear debugging metadata from the ONNX model.
     """
-<<<<<<< HEAD
     import transformers
-=======
-    from huggingface_hub import hf_hub_download
-
-    # NOTE: No need to use transformers to load config
-    config_path = hf_hub_download(repo_id=model_id, filename="config.json")
-    with open(config_path) as f:
-        config = json.load(f)
->>>>>>> 93b157c7
 
     # Need to use transformers to load config because transformers has additional
     # logic to standardize the config field names.
